# Copyright 2024 the authors of NeuRAD and contributors.
# Copyright 2022 the Regents of the University of California, Nerfstudio Team and contributors. All rights reserved.
#
# Licensed under the Apache License, Version 2.0 (the "License");
# you may not use this file except in compliance with the License.
# You may obtain a copy of the License at
#
#     http://www.apache.org/licenses/LICENSE-2.0
#
# Unless required by applicable law or agreed to in writing, software
# distributed under the License is distributed on an "AS IS" BASIS,
# WITHOUT WARRANTIES OR CONDITIONS OF ANY KIND, either express or implied.
# See the License for the specific language governing permissions and
# limitations under the License.

"""
Put all the method implementations in one location.
"""

from __future__ import annotations

from collections import OrderedDict
from copy import deepcopy
from typing import Dict, Union

import tyro

from nerfstudio.cameras.camera_optimizers import (
    CameraOptimizerConfig,
    ScaledCameraOptimizerConfig,
)
from nerfstudio.configs.base_config import LoggingConfig, ViewerConfig
from nerfstudio.configs.external_methods import (
    ExternalMethodDummyTrainerConfig,
    get_external_methods,
)
from nerfstudio.data.datamanagers.ad_datamanager import ADDataManagerConfig
from nerfstudio.data.datamanagers.full_images_datamanager import (
    FullImageDatamanagerConfig,
)
from nerfstudio.data.datamanagers.parallel_datamanager import ParallelDataManagerConfig
from nerfstudio.data.dataparsers.pandaset_dataparser import PandaSetDataParserConfig
from nerfstudio.engine.optimizers import (
    AdamOptimizerConfig,
    AdamWOptimizerConfig,
    RAdamOptimizerConfig,
)
from nerfstudio.engine.schedulers import ExponentialDecaySchedulerConfig
from nerfstudio.engine.trainer import TrainerConfig
from nerfstudio.models.lidar_nerfacto import LidarNerfactoModelConfig
from nerfstudio.models.nerfacto import NerfactoModelConfig
from nerfstudio.models.neurad import NeuRADModelConfig
from nerfstudio.models.splatfacto import SplatfactoModelConfig
from nerfstudio.pipelines.ad_pipeline import ADPipelineConfig
from nerfstudio.pipelines.base_pipeline import VanillaPipelineConfig
from nerfstudio.pipelines.imaginedriving_pipeline import ImagineDrivingPipelineConfig
from nerfstudio.plugins.registry import discover_methods

method_configs: Dict[str, Union[TrainerConfig, ExternalMethodDummyTrainerConfig]] = {}
descriptions = {
    "nerfacto": "Nerfstudio's default model.",
    "nerfacto-lidar": "Nerfacto with lidar supervision.",
    "splatfacto": "Gaussian Splatting model",
    "neurad": "Continuously improving version of NeuRAD.",
    "neurad-paper": "NeuRAD with settings matching the paper.",
}

method_configs["nerfacto"] = TrainerConfig(
    method_name="nerfacto",
    steps_per_eval_batch=500,
    steps_per_save=2000,
    max_num_iterations=30000,
    mixed_precision=True,
    pipeline=VanillaPipelineConfig(
        datamanager=ParallelDataManagerConfig(
            dataparser=PandaSetDataParserConfig(),
            train_num_rays_per_batch=4096,
            eval_num_rays_per_batch=4096,
        ),
        model=NerfactoModelConfig(
            eval_num_rays_per_chunk=1 << 15,
            average_init_density=0.01,
            camera_optimizer=CameraOptimizerConfig(mode="SO3xR3"),
        ),
    ),
    optimizers={
        "proposal_networks": {
            "optimizer": AdamOptimizerConfig(lr=1e-2, eps=1e-15),
            "scheduler": ExponentialDecaySchedulerConfig(
                lr_final=0.0001, max_steps=200000
            ),
        },
        "fields": {
            "optimizer": AdamOptimizerConfig(lr=1e-2, eps=1e-15),
            "scheduler": ExponentialDecaySchedulerConfig(
                lr_final=0.0001, max_steps=200000
            ),
        },
        "camera_opt": {
            "optimizer": AdamOptimizerConfig(lr=1e-3, eps=1e-15),
            "scheduler": ExponentialDecaySchedulerConfig(lr_final=1e-4, max_steps=5000),
        },
    },
    viewer=ViewerConfig(num_rays_per_chunk=1 << 15),
    vis="viewer",
)

method_configs["nerfacto-big"] = TrainerConfig(
    method_name="nerfacto",
    steps_per_eval_batch=500,
    steps_per_save=2000,
    max_num_iterations=100000,
    mixed_precision=True,
    pipeline=VanillaPipelineConfig(
        datamanager=ParallelDataManagerConfig(
            dataparser=PandaSetDataParserConfig(),
            train_num_rays_per_batch=8192,
            eval_num_rays_per_batch=4096,
        ),
        model=NerfactoModelConfig(
            eval_num_rays_per_chunk=1 << 15,
            num_nerf_samples_per_ray=128,
            num_proposal_samples_per_ray=(512, 256),
            hidden_dim=128,
            hidden_dim_color=128,
            appearance_embed_dim=128,
            max_res=4096,
            proposal_weights_anneal_max_num_iters=5000,
            log2_hashmap_size=21,
            average_init_density=0.01,
            camera_optimizer=CameraOptimizerConfig(mode="SO3xR3"),
        ),
    ),
    optimizers={
        "proposal_networks": {
            "optimizer": RAdamOptimizerConfig(lr=1e-2, eps=1e-15),
            "scheduler": None,
        },
        "fields": {
            "optimizer": RAdamOptimizerConfig(lr=1e-2, eps=1e-15),
            "scheduler": ExponentialDecaySchedulerConfig(
                lr_final=1e-4, max_steps=50000
            ),
        },
        "camera_opt": {
            "optimizer": AdamOptimizerConfig(lr=1e-3, eps=1e-15),
            "scheduler": ExponentialDecaySchedulerConfig(lr_final=1e-4, max_steps=5000),
        },
    },
    viewer=ViewerConfig(num_rays_per_chunk=1 << 15),
    vis="viewer",
)

method_configs["nerfacto-huge"] = TrainerConfig(
    method_name="nerfacto",
    steps_per_eval_batch=500,
    steps_per_save=2000,
    max_num_iterations=100000,
    mixed_precision=True,
    pipeline=VanillaPipelineConfig(
        datamanager=ParallelDataManagerConfig(
            dataparser=PandaSetDataParserConfig(),
            train_num_rays_per_batch=16384,
            eval_num_rays_per_batch=4096,
        ),
        model=NerfactoModelConfig(
            eval_num_rays_per_chunk=1 << 15,
            num_nerf_samples_per_ray=64,
            num_proposal_samples_per_ray=(512, 512),
            proposal_net_args_list=[
                {
                    "hidden_dim": 16,
                    "log2_hashmap_size": 17,
                    "num_levels": 5,
                    "max_res": 512,
                    "use_linear": False,
                },
                {
                    "hidden_dim": 16,
                    "log2_hashmap_size": 17,
                    "num_levels": 7,
                    "max_res": 2048,
                    "use_linear": False,
                },
            ],
            hidden_dim=256,
            hidden_dim_color=256,
            appearance_embed_dim=32,
            max_res=8192,
            proposal_weights_anneal_max_num_iters=5000,
            log2_hashmap_size=21,
            average_init_density=0.01,
            camera_optimizer=CameraOptimizerConfig(mode="SO3xR3"),
        ),
    ),
    optimizers={
        "proposal_networks": {
            "optimizer": RAdamOptimizerConfig(lr=1e-2, eps=1e-15),
            "scheduler": None,
        },
        "fields": {
            "optimizer": RAdamOptimizerConfig(lr=1e-2, eps=1e-15),
            "scheduler": ExponentialDecaySchedulerConfig(
                lr_final=1e-4, max_steps=50000
            ),
        },
        "camera_opt": {
            "optimizer": AdamOptimizerConfig(lr=1e-3, eps=1e-15),
            "scheduler": ExponentialDecaySchedulerConfig(lr_final=1e-4, max_steps=5000),
        },
    },
    viewer=ViewerConfig(num_rays_per_chunk=1 << 15),
    vis="viewer",
)

method_configs["nerfacto-lidar"] = TrainerConfig(
    method_name="nerfacto-lidar",
    steps_per_eval_batch=500,
    steps_per_save=2000,
    max_num_iterations=30000,
    mixed_precision=True,
    pipeline=ADPipelineConfig(
        datamanager=ADDataManagerConfig(dataparser=PandaSetDataParserConfig()),
        calc_fid_steps=(99999999,),
        model=LidarNerfactoModelConfig(
            eval_num_rays_per_chunk=1 << 15,
            camera_optimizer=CameraOptimizerConfig(mode="SO3xR3"),
        ),
    ),
    optimizers={
        "proposal_networks": {
            "optimizer": AdamOptimizerConfig(lr=1e-2, eps=1e-15),
            "scheduler": None,
        },
        "fields": {
            "optimizer": AdamOptimizerConfig(lr=1e-2, eps=1e-15),
            "scheduler": None,
        },
        "cam_opt": {
            "optimizer": AdamOptimizerConfig(lr=6e-4, eps=1e-15),
            "scheduler": None,
        },
    },
    viewer=ViewerConfig(num_rays_per_chunk=1 << 15),
    vis="viewer",
)

method_configs["splatfacto"] = TrainerConfig(
    method_name="splatfacto",
    steps_per_eval_image=100,
    steps_per_eval_batch=0,
    steps_per_save=2000,
    steps_per_eval_all_images=1000,
    max_num_iterations=30000,
    mixed_precision=False,
    pipeline=VanillaPipelineConfig(
        datamanager=FullImageDatamanagerConfig(
            dataparser=PandaSetDataParserConfig(sequence="028"),  # use static sequence
            cache_images_type="uint8",
        ),
        model=SplatfactoModelConfig(),
    ),
    optimizers={
        "means": {
            "optimizer": AdamOptimizerConfig(lr=1.6e-4, eps=1e-15),
            "scheduler": ExponentialDecaySchedulerConfig(
                lr_final=1.6e-6,
                max_steps=30000,
            ),
        },
        "features_dc": {
            "optimizer": AdamOptimizerConfig(lr=0.0025, eps=1e-15),
            "scheduler": None,
        },
        "features_rest": {
            "optimizer": AdamOptimizerConfig(lr=0.0025 / 20, eps=1e-15),
            "scheduler": None,
        },
        "opacities": {
            "optimizer": AdamOptimizerConfig(lr=0.05, eps=1e-15),
            "scheduler": None,
        },
        "scales": {
            "optimizer": AdamOptimizerConfig(lr=0.005, eps=1e-15),
            "scheduler": None,
        },
        "quats": {
            "optimizer": AdamOptimizerConfig(lr=0.001, eps=1e-15),
            "scheduler": None,
        },
        "camera_opt": {
            "optimizer": AdamOptimizerConfig(lr=1e-3, eps=1e-15),
            "scheduler": ExponentialDecaySchedulerConfig(
                lr_final=5e-5, max_steps=30000
            ),
        },
    },
    viewer=ViewerConfig(num_rays_per_chunk=1 << 15),
    vis="viewer",
)

method_configs["splatfacto-big"] = TrainerConfig(
    method_name="splatfacto",
    steps_per_eval_image=100,
    steps_per_eval_batch=0,
    steps_per_save=2000,
    steps_per_eval_all_images=1000,
    max_num_iterations=30000,
    mixed_precision=False,
    pipeline=VanillaPipelineConfig(
        datamanager=FullImageDatamanagerConfig(
            dataparser=PandaSetDataParserConfig(sequence="028"),  # use static sequence
            cache_images_type="uint8",
        ),
        model=SplatfactoModelConfig(
            cull_alpha_thresh=0.005,
            continue_cull_post_densification=False,
        ),
    ),
    optimizers={
        "means": {
            "optimizer": AdamOptimizerConfig(lr=1.6e-4, eps=1e-15),
            "scheduler": ExponentialDecaySchedulerConfig(
                lr_final=1.6e-6,
                max_steps=30000,
            ),
        },
        "features_dc": {
            "optimizer": AdamOptimizerConfig(lr=0.0025, eps=1e-15),
            "scheduler": None,
        },
        "features_rest": {
            "optimizer": AdamOptimizerConfig(lr=0.0025 / 20, eps=1e-15),
            "scheduler": None,
        },
        "opacities": {
            "optimizer": AdamOptimizerConfig(lr=0.05, eps=1e-15),
            "scheduler": None,
        },
        "scales": {
            "optimizer": AdamOptimizerConfig(lr=0.005, eps=1e-15),
            "scheduler": None,
        },
        "quats": {
            "optimizer": AdamOptimizerConfig(lr=0.001, eps=1e-15),
            "scheduler": None,
        },
        "camera_opt": {
            "optimizer": AdamOptimizerConfig(lr=1e-3, eps=1e-15),
            "scheduler": ExponentialDecaySchedulerConfig(
                lr_final=5e-5, max_steps=30000
            ),
        },
    },
    viewer=ViewerConfig(num_rays_per_chunk=1 << 15),
    vis="viewer",
)

method_configs["neurad"] = TrainerConfig(
    method_name="neurad",
    steps_per_eval_batch=500,
    steps_per_eval_all_images=5000,
    steps_per_save=2000,
    max_num_iterations=20001,
    mixed_precision=True,
    pipeline=ADPipelineConfig(
        calc_fid_steps=(99999999,),
        datamanager=ADDataManagerConfig(
            dataparser=PandaSetDataParserConfig(
                add_missing_points=True,
                #cameras=("front",)
            )
        ),
        model=NeuRADModelConfig(
            eval_num_rays_per_chunk=1 << 15,
            camera_optimizer=CameraOptimizerConfig(mode="off"),  # SO3xR3
        ),
    ),
    optimizers={
        "trajectory_opt": {
            "optimizer": AdamOptimizerConfig(lr=1e-3, eps=1e-15),
            "scheduler": ExponentialDecaySchedulerConfig(
                lr_final=1e-4, max_steps=20001, warmup_steps=2500
            ),
        },
        "cnn": {
            "optimizer": AdamWOptimizerConfig(lr=1e-3, eps=1e-15, weight_decay=1e-6),
            "scheduler": ExponentialDecaySchedulerConfig(
                lr_final=1e-4, max_steps=20001, warmup_steps=2500
            ),
        },
        "fields": {
            "optimizer": AdamWOptimizerConfig(lr=1e-2, eps=1e-15, weight_decay=1e-7),
            "scheduler": ExponentialDecaySchedulerConfig(
                lr_final=1e-3, max_steps=20001, warmup_steps=500
            ),
        },
        "hashgrids": {
            "optimizer": AdamOptimizerConfig(lr=1e-2, eps=1e-15),
            "scheduler": ExponentialDecaySchedulerConfig(
                lr_final=1e-3, max_steps=20001, warmup_steps=500
            ),
        },
        "camera_opt": {
            "optimizer": AdamOptimizerConfig(lr=1e-4, eps=1e-15),
            "scheduler": ExponentialDecaySchedulerConfig(
                lr_final=1e-5, max_steps=20001, warmup_steps=2500
            ),
        },
    },
    viewer=ViewerConfig(num_rays_per_chunk=1 << 15),
    vis="viewer",
    logging=LoggingConfig(steps_per_log=100),
)


# ImagineDriving, NeuRAD + Stable Diffusion
method_configs["imaginedriving"] = TrainerConfig(
    method_name="imaginedriving",
    steps_per_eval_batch=500,
    steps_per_eval_all_images=5000,
    steps_per_save=2000,
    max_num_iterations=20001,
    mixed_precision=True,
    pipeline=ImagineDrivingPipelineConfig(
<<<<<<< HEAD
        calc_fid_steps=tuple(range(0, 20001, 2000)),
=======
        calc_fid_steps=tuple(range(0, 20001, 5000)),
>>>>>>> 423b16ca
        ray_patch_size=(128, 128),
        datamanager=ADDataManagerConfig(
            dataparser=PandaSetDataParserConfig(add_missing_points=True)
        ),
        model=NeuRADModelConfig(
            eval_num_rays_per_chunk=1 << 15,
            camera_optimizer=CameraOptimizerConfig(mode="off"),  # SO3xR3
            rgb_upsample_factor=4
        ),
        diffusion_phase_step=1000,
    ),
    optimizers={
        "trajectory_opt": {
            "optimizer": AdamOptimizerConfig(lr=1e-3, eps=1e-15),
            "scheduler": ExponentialDecaySchedulerConfig(
                lr_final=1e-4, max_steps=20001, warmup_steps=2500
            ),
        },
        "cnn": {
            "optimizer": AdamWOptimizerConfig(lr=1e-3, eps=1e-15, weight_decay=1e-6),
            "scheduler": ExponentialDecaySchedulerConfig(
                lr_final=1e-4, max_steps=20001, warmup_steps=2500
            ),
        },
        "fields": {
            "optimizer": AdamWOptimizerConfig(lr=1e-2, eps=1e-15, weight_decay=1e-7),
            "scheduler": ExponentialDecaySchedulerConfig(
                lr_final=1e-3, max_steps=20001, warmup_steps=500
            ),
        },
        "hashgrids": {
            "optimizer": AdamOptimizerConfig(lr=1e-2, eps=1e-15),
            "scheduler": ExponentialDecaySchedulerConfig(
                lr_final=1e-3, max_steps=20001, warmup_steps=500
            ),
        },
        "camera_opt": {
            "optimizer": AdamOptimizerConfig(lr=1e-4, eps=1e-15),
            "scheduler": ExponentialDecaySchedulerConfig(
                lr_final=1e-5, max_steps=20001, warmup_steps=2500
            ),
        },
    },
    viewer=ViewerConfig(num_rays_per_chunk=1 << 15),
    vis="viewer",
    logging=LoggingConfig(steps_per_log=100),
)


# With scaled camera optimizer (tuned for nuscenes)
method_configs["neurad-scaleopt"] = deepcopy(method_configs["neurad"])
method_configs["neurad-scaleopt"].method_name = "neurad-scaleopt"
method_configs["neurad-scaleopt"].pipeline.model.camera_optimizer = (
    ScaledCameraOptimizerConfig(
        weights=(
            1.0,
            1.0,
            0.01,
            0.01,
            0.01,
            1.0,
        ),  # xrot, yrot, zrot, xtrans, ytrans, ztrans
        trans_l2_penalty=(1e-2, 1e-2, 1e-3),  # x, y, z
    )
)


def _scaled_neurad_training(
    config: TrainerConfig, scale: float, newname: str
) -> TrainerConfig:
    config = deepcopy(config)
    config.method_name = newname
    config.max_num_iterations = int((config.max_num_iterations - 1) * scale + 1)
    config.steps_per_eval_batch = int(config.steps_per_eval_batch * scale)
    config.steps_per_eval_image = int(config.steps_per_eval_image * scale)
    config.steps_per_eval_all_images = int(config.steps_per_eval_all_images * scale)
    config.steps_per_save = int(config.steps_per_save * scale)
    assert isinstance(config.pipeline, ADPipelineConfig)
    config.pipeline.calc_fid_steps = tuple(
        int(scale * s) for s in config.pipeline.calc_fid_steps
    )
    for optimizer in config.optimizers.values():
        optimizer["scheduler"].max_steps = int(optimizer["scheduler"].max_steps * scale)
        optimizer["scheduler"].warmup_steps = int(
            optimizer["scheduler"].warmup_steps * scale
        )
    return config


# Bigger, better, longer, stronger
method_configs["neurader"] = _scaled_neurad_training(
    method_configs["neurad"], 2.5, "neurader"
)
method_configs["neurader"].method_name = "neurader"
for optimizer in method_configs["neurader"].optimizers.values():
    optimizer["optimizer"].lr *= 0.5
    optimizer["scheduler"].lr_final *= 0.5
model: NeuRADModelConfig = method_configs["neurader"].pipeline.model
for field in (
    model.field,
    model.sampling.proposal_field_1,
    model.sampling.proposal_field_2,
):
    field.grid.static.max_res *= 2
    field.grid.static.base_res *= 2
    field.grid.static.log2_hashmap_size += 1
    field.grid.actor.log2_hashmap_size += 1

method_configs["neurader-scaleopt"] = deepcopy(method_configs["neurader"])
method_configs["neurader-scaleopt"].method_name = "neurader-scaleopt"
method_configs["neurader-scaleopt"].pipeline.model.camera_optimizer = (
    ScaledCameraOptimizerConfig(
        weights=(
            1.0,
            1.0,
            0.01,
            0.01,
            0.01,
            1.0,
        )  # xrot, yrot, -zrot-, -xtrans-, -ytrans-, ztrans
    )
)

# Even longer training
method_configs["neuradest"] = _scaled_neurad_training(
    method_configs["neurader"], 3, "neuradest"
)
method_configs["neuradest-scaleopt"] = _scaled_neurad_training(
    method_configs["neurader-scaleopt"], 3, "neuradest-scaleopt"
)

# Configurations matching the paper (disable temporal appearance and actor flip)
method_configs["neurad-paper"] = deepcopy(method_configs["neurad"])
method_configs["neurad-paper"].method_name = "neurad-paper"
method_configs["neurad-paper"].pipeline.model.use_temporal_appearance = False  # type: ignore
for f in method_configs["neurad-paper"].pipeline.model.fields:  # type: ignore
    f.flip_prob = 0.0
method_configs["neurad-2x-paper"] = deepcopy(method_configs["neurader"])
method_configs["neurad-2x-paper"].method_name = "neurad-paper"
method_configs["neurad-2x-paper"].pipeline.model.use_temporal_appearance = False  # type: ignore
for f in method_configs["neurad-paper"].pipeline.model.fields:  # type: ignore
    f.flip_prob = 0.0


def merge_methods(
    methods, method_descriptions, new_methods, new_descriptions, overwrite=True
):
    """Merge new methods and descriptions into existing methods and descriptions.
    Args:
        methods: Existing methods.
        method_descriptions: Existing descriptions.
        new_methods: New methods to merge in.
        new_descriptions: New descriptions to merge in.
    Returns:
        Merged methods and descriptions.
    """
    methods = OrderedDict(**methods)
    method_descriptions = OrderedDict(**method_descriptions)
    for k, v in new_methods.items():
        if overwrite or k not in methods:
            methods[k] = v
            method_descriptions[k] = new_descriptions.get(k, "")
    return methods, method_descriptions


def sort_methods(methods, method_descriptions):
    """Sort methods and descriptions by method name."""
    methods = OrderedDict(sorted(methods.items(), key=lambda x: x[0]))
    method_descriptions = OrderedDict(
        sorted(method_descriptions.items(), key=lambda x: x[0])
    )
    return methods, method_descriptions


all_methods, all_descriptions = method_configs, descriptions
# Add discovered external methods
all_methods, all_descriptions = merge_methods(
    all_methods, all_descriptions, *discover_methods()
)
all_methods, all_descriptions = sort_methods(all_methods, all_descriptions)

# Register all possible external methods which can be installed with Nerfstudio
all_methods, all_descriptions = merge_methods(
    all_methods,
    all_descriptions,
    *sort_methods(*get_external_methods()),
    overwrite=False,
)

AnnotatedBaseConfigUnion = (
    tyro.conf.SuppressFixed[  # Don't show unparseable (fixed) arguments in helptext.
        tyro.conf.FlagConversionOff[
            tyro.extras.subcommand_type_from_defaults(
                defaults=all_methods, descriptions=all_descriptions
            )
        ]
    ]
)
"""Union[] type over config types, annotated with default instances for use with
tyro.cli(). Allows the user to pick between one of several base configurations, and
then override values in it."""<|MERGE_RESOLUTION|>--- conflicted
+++ resolved
@@ -423,11 +423,7 @@
     max_num_iterations=20001,
     mixed_precision=True,
     pipeline=ImagineDrivingPipelineConfig(
-<<<<<<< HEAD
-        calc_fid_steps=tuple(range(0, 20001, 2000)),
-=======
         calc_fid_steps=tuple(range(0, 20001, 5000)),
->>>>>>> 423b16ca
         ray_patch_size=(128, 128),
         datamanager=ADDataManagerConfig(
             dataparser=PandaSetDataParserConfig(add_missing_points=True)
